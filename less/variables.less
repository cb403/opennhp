--- conflicted
+++ resolved
@@ -1298,13 +1298,8 @@
 // Off-canvas
 // ========================================================================
 
-<<<<<<< HEAD
 @offcanvas-z-index:                   (@global-z-index + 30);
-@offcanvas-dimmer-background:                rgba(0,0,0,0.1);
-=======
-@offcanvas-z-index:                   (@global-z-index + 10);
 @offcanvas-dimmer-background:         rgba(0,0,0,0.15);
->>>>>>> c62152ba
 @offcanvas-bar-width:                 270px;
 @offcanvas-bar-background:            #333;
 
